---
comments: true
description: Discover a variety of models supported by Ultralytics, including YOLOv3 to YOLO11, NAS, SAM, and RT-DETR for detection, segmentation, and more.
keywords: Ultralytics, supported models, YOLOv3, YOLOv4, YOLOv5, YOLOv6, YOLOv7, YOLOv8, YOLOv9, YOLOv10, YOLO11, SAM, SAM2, MobileSAM, FastSAM, YOLO-NAS, RT-DETR, YOLO-World, object detection, image segmentation, classification, pose estimation, multi-object tracking
---

# Models Supported by Ultralytics

Welcome to Ultralytics' model documentation! We offer support for a wide range of models, each tailored to specific tasks like [object detection](../tasks/detect.md), [instance segmentation](../tasks/segment.md), [image classification](../tasks/classify.md), [pose estimation](../tasks/pose.md), and [multi-object tracking](../modes/track.md). If you're interested in contributing your model architecture to Ultralytics, check out our [Contributing Guide](../help/contributing.md).

![Ultralytics YOLO11 Comparison Plots](https://raw.githubusercontent.com/ultralytics/assets/refs/heads/main/yolo/performance-comparison.png)

## Featured Models

Here are some of the key models supported:

1. **[YOLOv3](yolov3.md)**: The third iteration of the YOLO model family, originally by Joseph Redmon, known for its efficient real-time object detection capabilities.
2. **[YOLOv4](yolov4.md)**: A darknet-native update to YOLOv3, released by Alexey Bochkovskiy in 2020.
3. **[YOLOv5](yolov5.md)**: An improved version of the YOLO architecture by Ultralytics, offering better performance and speed trade-offs compared to previous versions.
4. **[YOLOv6](yolov6.md)**: Released by [Meituan](https://www.meituan.com/) in 2022, and in use in many of the company's autonomous delivery robots.
<<<<<<< HEAD
5. **[YOLOv7](yolov7.md)**: Updated YOLO models released in 2022 by the authors of YOLOv4. Only inference is supported.
6. **[YOLOv8](yolov8.md)**: The latest version of the YOLO family, featuring enhanced capabilities such as [instance segmentation](https://www.ultralytics.com/glossary/instance-segmentation), pose/keypoints estimation, and classification.
=======
5. **[YOLOv7](yolov7.md)**: Updated YOLO models released in 2022 by the authors of YOLOv4.
6. **[YOLOv8](yolov8.md)**: A versatile model featuring enhanced capabilities such as [instance segmentation](https://www.ultralytics.com/glossary/instance-segmentation), pose/keypoints estimation, and classification.
>>>>>>> 20196b57
7. **[YOLOv9](yolov9.md)**: An experimental model trained on the Ultralytics [YOLOv5](yolov5.md) codebase implementing Programmable Gradient Information (PGI).
8. **[YOLOv10](yolov10.md)**: By Tsinghua University, featuring NMS-free training and efficiency-accuracy driven architecture, delivering state-of-the-art performance and latency.
9. **[YOLO11](yolo11.md) 🚀 NEW**: Ultralytics' latest YOLO models delivering state-of-the-art (SOTA) performance across multiple tasks including detection, segmentation, pose estimation, tracking, and classification.
10. **[Segment Anything Model (SAM)](sam.md)**: Meta's original Segment Anything Model (SAM).
11. **[Segment Anything Model 2 (SAM2)](sam-2.md)**: The next generation of Meta's Segment Anything Model (SAM) for videos and images.
12. **[Mobile Segment Anything Model (MobileSAM)](mobile-sam.md)**: MobileSAM for mobile applications, by Kyung Hee University.
13. **[Fast Segment Anything Model (FastSAM)](fast-sam.md)**: FastSAM by Image & Video Analysis Group, Institute of Automation, Chinese Academy of Sciences.
14. **[YOLO-NAS](yolo-nas.md)**: YOLO [Neural Architecture Search](https://www.ultralytics.com/glossary/neural-architecture-search-nas) (NAS) Models.
15. **[Realtime Detection Transformers (RT-DETR)](rtdetr.md)**: Baidu's PaddlePaddle Realtime Detection [Transformer](https://www.ultralytics.com/glossary/transformer) (RT-DETR) models.
16. **[YOLO-World](yolo-world.md)**: Real-time Open Vocabulary Object Detection models from Tencent AI Lab.
17. **[YOLOE](yoloe.md)**: An improved open-vocabulary object detector that maintains YOLO's real-time performance while detecting arbitrary classes beyond its training data.

<p align="center">
  <br>
  <iframe loading="lazy" width="720" height="405" src="https://www.youtube.com/embed/MWq1UxqTClU?si=nHAW-lYDzrz68jR0"
    title="YouTube video player" frameborder="0"
    allow="accelerometer; autoplay; clipboard-write; encrypted-media; gyroscope; picture-in-picture; web-share"
    allowfullscreen>
  </iframe>
  <br>
  <strong>Watch:</strong> Run Ultralytics YOLO models in just a few lines of code.
</p>

## Getting Started: Usage Examples

This example provides simple YOLO training and inference examples. For full documentation on these and other [modes](../modes/index.md) see the [Predict](../modes/predict.md), [Train](../modes/train.md), [Val](../modes/val.md) and [Export](../modes/export.md) docs pages.

Note the below example is for YOLOv8 [Detect](../tasks/detect.md) models for [object detection](https://www.ultralytics.com/glossary/object-detection). For additional supported tasks see the [Segment](../tasks/segment.md), [Classify](../tasks/classify.md) and [Pose](../tasks/pose.md) docs.

!!! example

    === "Python"

        [PyTorch](https://www.ultralytics.com/glossary/pytorch) pretrained `*.pt` models as well as configuration `*.yaml` files can be passed to the `YOLO()`, `SAM()`, `NAS()` and `RTDETR()` classes to create a model instance in Python:

        ```python
        from ultralytics import YOLO

        # Load a COCO-pretrained YOLOv8n model
        model = YOLO("yolov8n.pt")

        # Display model information (optional)
        model.info()

        # Train the model on the COCO8 example dataset for 100 epochs
        results = model.train(data="coco8.yaml", epochs=100, imgsz=640)

        # Run inference with the YOLOv8n model on the 'bus.jpg' image
        results = model("path/to/bus.jpg")
        ```

    === "CLI"

        CLI commands are available to directly run the models:

        ```bash
        # Load a COCO-pretrained YOLOv8n model and train it on the COCO8 example dataset for 100 epochs
        yolo train model=yolov8n.pt data=coco8.yaml epochs=100 imgsz=640

        # Load a COCO-pretrained YOLOv8n model and run inference on the 'bus.jpg' image
        yolo predict model=yolov8n.pt source=path/to/bus.jpg
        ```

## Contributing New Models

Interested in contributing your model to Ultralytics? Great! We're always open to expanding our model portfolio.

1. **Fork the Repository**: Start by forking the [Ultralytics GitHub repository](https://github.com/ultralytics/ultralytics).

2. **Clone Your Fork**: Clone your fork to your local machine and create a new branch to work on.

3. **Implement Your Model**: Add your model following the coding standards and guidelines provided in our [Contributing Guide](../help/contributing.md).

4. **Test Thoroughly**: Make sure to test your model rigorously, both in isolation and as part of the pipeline.

5. **Create a Pull Request**: Once you're satisfied with your model, create a pull request to the main repository for review.

6. **Code Review & Merging**: After review, if your model meets our criteria, it will be merged into the main repository.

For detailed steps, consult our [Contributing Guide](../help/contributing.md).

## FAQ

### What are the key advantages of using Ultralytics YOLO11 for object detection?

Ultralytics YOLO11 offers enhanced capabilities such as real-time object detection, instance segmentation, pose estimation, and classification. Its optimized architecture ensures high-speed performance without sacrificing [accuracy](https://www.ultralytics.com/glossary/accuracy), making it ideal for a variety of applications across diverse AI domains. YOLO11 builds on previous versions with improved performance and additional features, as detailed on the [YOLO11 documentation page](../models/yolo11.md).

### How can I train a YOLO model on custom data?

Training a YOLO model on custom data can be easily accomplished using Ultralytics' libraries. Here's a quick example:

!!! example

    === "Python"

        ```python
        from ultralytics import YOLO

        # Load a YOLO model
        model = YOLO("yolo11n.pt")  # or any other YOLO model

        # Train the model on custom dataset
        results = model.train(data="custom_data.yaml", epochs=100, imgsz=640)
        ```

    === "CLI"

        ```bash
        yolo train model=yolo11n.pt data='custom_data.yaml' epochs=100 imgsz=640
        ```

For more detailed instructions, visit the [Train](../modes/train.md) documentation page.

### Which YOLO versions are supported by Ultralytics?

Ultralytics supports a comprehensive range of YOLO (You Only Look Once) versions from YOLOv3 to YOLO11, along with models like YOLO-NAS, SAM, and RT-DETR. Each version is optimized for various tasks such as detection, segmentation, and classification. For detailed information on each model, refer to the [Models Supported by Ultralytics](../models/index.md) documentation.

### Why should I use Ultralytics HUB for [machine learning](https://www.ultralytics.com/glossary/machine-learning-ml) projects?

[Ultralytics HUB](../hub/index.md) provides a no-code, end-to-end platform for training, deploying, and managing YOLO models. It simplifies complex workflows, enabling users to focus on model performance and application. The HUB also offers [cloud training capabilities](../hub/cloud-training.md), comprehensive dataset management, and user-friendly interfaces for both beginners and experienced developers.

### What types of tasks can YOLO11 perform, and how does it compare to other YOLO versions?

YOLO11 is a versatile model capable of performing tasks including object detection, instance segmentation, classification, and pose estimation. Compared to earlier versions, YOLO11 offers significant improvements in speed and accuracy due to its optimized architecture and anchor-free design. For a deeper comparison, refer to the [YOLO11 documentation](../models/yolo11.md) and the [Task pages](../tasks/index.md) for more details on specific tasks.<|MERGE_RESOLUTION|>--- conflicted
+++ resolved
@@ -18,13 +18,8 @@
 2. **[YOLOv4](yolov4.md)**: A darknet-native update to YOLOv3, released by Alexey Bochkovskiy in 2020.
 3. **[YOLOv5](yolov5.md)**: An improved version of the YOLO architecture by Ultralytics, offering better performance and speed trade-offs compared to previous versions.
 4. **[YOLOv6](yolov6.md)**: Released by [Meituan](https://www.meituan.com/) in 2022, and in use in many of the company's autonomous delivery robots.
-<<<<<<< HEAD
 5. **[YOLOv7](yolov7.md)**: Updated YOLO models released in 2022 by the authors of YOLOv4. Only inference is supported.
-6. **[YOLOv8](yolov8.md)**: The latest version of the YOLO family, featuring enhanced capabilities such as [instance segmentation](https://www.ultralytics.com/glossary/instance-segmentation), pose/keypoints estimation, and classification.
-=======
-5. **[YOLOv7](yolov7.md)**: Updated YOLO models released in 2022 by the authors of YOLOv4.
 6. **[YOLOv8](yolov8.md)**: A versatile model featuring enhanced capabilities such as [instance segmentation](https://www.ultralytics.com/glossary/instance-segmentation), pose/keypoints estimation, and classification.
->>>>>>> 20196b57
 7. **[YOLOv9](yolov9.md)**: An experimental model trained on the Ultralytics [YOLOv5](yolov5.md) codebase implementing Programmable Gradient Information (PGI).
 8. **[YOLOv10](yolov10.md)**: By Tsinghua University, featuring NMS-free training and efficiency-accuracy driven architecture, delivering state-of-the-art performance and latency.
 9. **[YOLO11](yolo11.md) 🚀 NEW**: Ultralytics' latest YOLO models delivering state-of-the-art (SOTA) performance across multiple tasks including detection, segmentation, pose estimation, tracking, and classification.
