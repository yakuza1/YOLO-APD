--- conflicted
+++ resolved
@@ -69,11 +69,9 @@
     RepConv,
     SpatialAttention,
 )
-<<<<<<< HEAD
-from .head import OBB, Classify, Detect, HumanDetect, Pose, RTDETRDecoder, Segment, WorldDetect
-=======
-from .head import OBB, Classify, Detect, Pose, RTDETRDecoder, Segment, WorldDetect, v10Detect
->>>>>>> ffb46fd7
+
+from .head import OBB, Classify, Detect, HumanDetect, Pose, RTDETRDecoder, Segment, WorldDetect, v10Detect
+
 from .transformer import (
     AIFI,
     MLP,
