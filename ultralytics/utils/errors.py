--- conflicted
+++ resolved
@@ -23,8 +23,21 @@
     """
 
     def __init__(self, message="Model not found. Please check model URL and try again."):
-<<<<<<< HEAD
-        """Create an exception for when a model is not found."""
+        """
+        Initialize a HUBModelError exception.
+
+        This exception is raised when a requested model is not found or cannot be retrieved from Ultralytics HUB.
+        The message is processed to include emojis for better user experience.
+
+        Args:
+            message (str, optional): The error message to display when the exception is raised.
+
+        Examples:
+            >>> try:
+            ...     raise HUBModelError("Custom model error message")
+            ... except HUBModelError as e:
+            ...     print(e)
+        """
         super().__init__(emojis(message))
 
 
@@ -60,22 +73,4 @@
                 LOGGER.info("")
             raise  # re-raise exception
 
-    return wrapper
-=======
-        """
-        Initialize a HUBModelError exception.
-
-        This exception is raised when a requested model is not found or cannot be retrieved from Ultralytics HUB.
-        The message is processed to include emojis for better user experience.
-
-        Args:
-            message (str, optional): The error message to display when the exception is raised.
-
-        Examples:
-            >>> try:
-            ...     raise HUBModelError("Custom model error message")
-            ... except HUBModelError as e:
-            ...     print(e)
-        """
-        super().__init__(emojis(message))
->>>>>>> 639eade7
+    return wrapper