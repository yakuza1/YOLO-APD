# Ultralytics 🚀 AGPL-3.0 License - https://ultralytics.com/license
"""Model validation metrics."""

import math
import warnings
from pathlib import Path

import matplotlib.pyplot as plt
import numpy as np
import torch

from ultralytics.utils import LOGGER, SimpleClass, TryExcept, plt_settings

OKS_SIGMA = (
    np.array([0.26, 0.25, 0.25, 0.35, 0.35, 0.79, 0.79, 0.72, 0.72, 0.62, 0.62, 1.07, 1.07, 0.87, 0.87, 0.89, 0.89])
    / 10.0
)


def bbox_ioa(box1, box2, iou=False, eps=1e-7):
    """
    Calculate the intersection over box2 area given box1 and box2. Boxes are in x1y1x2y2 format.

    Args:
        box1 (np.ndarray): A numpy array of shape (n, 4) representing n bounding boxes.
        box2 (np.ndarray): A numpy array of shape (m, 4) representing m bounding boxes.
        iou (bool): Calculate the standard IoU if True else return inter_area/box2_area.
        eps (float, optional): A small value to avoid division by zero.

    Returns:
        (np.ndarray): A numpy array of shape (n, m) representing the intersection over box2 area.
    """
    # Get the coordinates of bounding boxes
    b1_x1, b1_y1, b1_x2, b1_y2 = box1.T
    b2_x1, b2_y1, b2_x2, b2_y2 = box2.T

    # Intersection area
    inter_area = (np.minimum(b1_x2[:, None], b2_x2) - np.maximum(b1_x1[:, None], b2_x1)).clip(0) * (
        np.minimum(b1_y2[:, None], b2_y2) - np.maximum(b1_y1[:, None], b2_y1)
    ).clip(0)

    # Box2 area
    area = (b2_x2 - b2_x1) * (b2_y2 - b2_y1)
    if iou:
        box1_area = (b1_x2 - b1_x1) * (b1_y2 - b1_y1)
        area = area + box1_area[:, None] - inter_area

    # Intersection over box2 area
    return inter_area / (area + eps)


def box_iou(box1, box2, eps=1e-7):
    """
    Calculate intersection-over-union (IoU) of boxes. Both sets of boxes are expected to be in (x1, y1, x2, y2) format.
    Based on https://github.com/pytorch/vision/blob/master/torchvision/ops/boxes.py.

    Args:
        box1 (torch.Tensor): A tensor of shape (N, 4) representing N bounding boxes.
        box2 (torch.Tensor): A tensor of shape (M, 4) representing M bounding boxes.
        eps (float, optional): A small value to avoid division by zero.

    Returns:
        (torch.Tensor): An NxM tensor containing the pairwise IoU values for every element in box1 and box2.
    """
    # NOTE: Need .float() to get accurate iou values
    # inter(N,M) = (rb(N,M,2) - lt(N,M,2)).clamp(0).prod(2)
    (a1, a2), (b1, b2) = box1.float().unsqueeze(1).chunk(2, 2), box2.float().unsqueeze(0).chunk(2, 2)
    inter = (torch.min(a2, b2) - torch.max(a1, b1)).clamp_(0).prod(2)

    # IoU = inter / (area1 + area2 - inter)
    return inter / ((a2 - a1).prod(2) + (b2 - b1).prod(2) - inter + eps)


def bbox_iou(box1, box2, xywh=True, GIoU=False, DIoU=False, CIoU=False, eps=1e-7):
    """
    Calculate the Intersection over Union (IoU) between bounding boxes.

    This function supports various shapes for `box1` and `box2` as long as the last dimension is 4.
    For instance, you may pass tensors shaped like (4,), (N, 4), (B, N, 4), or (B, N, 1, 4).
    Internally, the code will split the last dimension into (x, y, w, h) if `xywh=True`,
    or (x1, y1, x2, y2) if `xywh=False`.

    Args:
        box1 (torch.Tensor): A tensor representing one or more bounding boxes, with the last dimension being 4.
        box2 (torch.Tensor): A tensor representing one or more bounding boxes, with the last dimension being 4.
        xywh (bool, optional): If True, input boxes are in (x, y, w, h) format. If False, input boxes are in
                               (x1, y1, x2, y2) format.
        GIoU (bool, optional): If True, calculate Generalized IoU.
        DIoU (bool, optional): If True, calculate Distance IoU.
        CIoU (bool, optional): If True, calculate Complete IoU.
        eps (float, optional): A small value to avoid division by zero.

    Returns:
        (torch.Tensor): IoU, GIoU, DIoU, or CIoU values depending on the specified flags.
    """
    # Get the coordinates of bounding boxes
    if xywh:  # transform from xywh to xyxy
        (x1, y1, w1, h1), (x2, y2, w2, h2) = box1.chunk(4, -1), box2.chunk(4, -1)
        w1_, h1_, w2_, h2_ = w1 / 2, h1 / 2, w2 / 2, h2 / 2
        b1_x1, b1_x2, b1_y1, b1_y2 = x1 - w1_, x1 + w1_, y1 - h1_, y1 + h1_
        b2_x1, b2_x2, b2_y1, b2_y2 = x2 - w2_, x2 + w2_, y2 - h2_, y2 + h2_
    else:  # x1, y1, x2, y2 = box1
        b1_x1, b1_y1, b1_x2, b1_y2 = box1.chunk(4, -1)
        b2_x1, b2_y1, b2_x2, b2_y2 = box2.chunk(4, -1)
        w1, h1 = b1_x2 - b1_x1, b1_y2 - b1_y1 + eps
        w2, h2 = b2_x2 - b2_x1, b2_y2 - b2_y1 + eps

    # Intersection area
    inter = (b1_x2.minimum(b2_x2) - b1_x1.maximum(b2_x1)).clamp_(0) * (
        b1_y2.minimum(b2_y2) - b1_y1.maximum(b2_y1)
    ).clamp_(0)

    # Union Area
    union = w1 * h1 + w2 * h2 - inter + eps

    # IoU
    iou = inter / union
    if CIoU or DIoU or GIoU:
        cw = b1_x2.maximum(b2_x2) - b1_x1.minimum(b2_x1)  # convex (smallest enclosing box) width
        ch = b1_y2.maximum(b2_y2) - b1_y1.minimum(b2_y1)  # convex height
        if CIoU or DIoU:  # Distance or Complete IoU https://arxiv.org/abs/1911.08287v1
            c2 = cw.pow(2) + ch.pow(2) + eps  # convex diagonal squared
            rho2 = (
                (b2_x1 + b2_x2 - b1_x1 - b1_x2).pow(2) + (b2_y1 + b2_y2 - b1_y1 - b1_y2).pow(2)
            ) / 4  # center dist**2
            if CIoU:  # https://github.com/Zzh-tju/DIoU-SSD-pytorch/blob/master/utils/box/box_utils.py#L47
                v = (4 / math.pi**2) * ((w2 / h2).atan() - (w1 / h1).atan()).pow(2)
                with torch.no_grad():
                    alpha = v / (v - iou + (1 + eps))
                return iou - (rho2 / c2 + v * alpha)  # CIoU
            return iou - rho2 / c2  # DIoU
        c_area = cw * ch + eps  # convex area
        return iou - (c_area - union) / c_area  # GIoU https://arxiv.org/pdf/1902.09630.pdf
    return iou  # IoU


def mask_iou(mask1, mask2, eps=1e-7):
    """
    Calculate masks IoU.

    Args:
        mask1 (torch.Tensor): A tensor of shape (N, n) where N is the number of ground truth objects and n is the
                        product of image width and height.
        mask2 (torch.Tensor): A tensor of shape (M, n) where M is the number of predicted objects and n is the
                        product of image width and height.
        eps (float, optional): A small value to avoid division by zero.

    Returns:
        (torch.Tensor): A tensor of shape (N, M) representing masks IoU.
    """
    intersection = torch.matmul(mask1, mask2.T).clamp_(0)
    union = (mask1.sum(1)[:, None] + mask2.sum(1)[None]) - intersection  # (area1 + area2) - intersection
    return intersection / (union + eps)


def kpt_iou(kpt1, kpt2, area, sigma, eps=1e-7):
    """
    Calculate Object Keypoint Similarity (OKS).

    Args:
        kpt1 (torch.Tensor): A tensor of shape (N, 17, 3) representing ground truth keypoints.
        kpt2 (torch.Tensor): A tensor of shape (M, 17, 3) representing predicted keypoints.
        area (torch.Tensor): A tensor of shape (N,) representing areas from ground truth.
        sigma (list): A list containing 17 values representing keypoint scales.
        eps (float, optional): A small value to avoid division by zero.

    Returns:
        (torch.Tensor): A tensor of shape (N, M) representing keypoint similarities.
    """
    d = (kpt1[:, None, :, 0] - kpt2[..., 0]).pow(2) + (kpt1[:, None, :, 1] - kpt2[..., 1]).pow(2)  # (N, M, 17)
    sigma = torch.tensor(sigma, device=kpt1.device, dtype=kpt1.dtype)  # (17, )
    kpt_mask = kpt1[..., 2] != 0  # (N, 17)
    e = d / ((2 * sigma).pow(2) * (area[:, None, None] + eps) * 2)  # from cocoeval
    # e = d / ((area[None, :, None] + eps) * sigma) ** 2 / 2  # from formula
    return ((-e).exp() * kpt_mask[:, None]).sum(-1) / (kpt_mask.sum(-1)[:, None] + eps)


def _get_covariance_matrix(boxes):
    """
    Generate covariance matrix from oriented bounding boxes.

    Args:
        boxes (torch.Tensor): A tensor of shape (N, 5) representing rotated bounding boxes, with xywhr format.

    Returns:
        (torch.Tensor): Covariance matrices corresponding to original rotated bounding boxes.
    """
    # Gaussian bounding boxes, ignore the center points (the first two columns) because they are not needed here.
    gbbs = torch.cat((boxes[:, 2:4].pow(2) / 12, boxes[:, 4:]), dim=-1)
    a, b, c = gbbs.split(1, dim=-1)
    cos = c.cos()
    sin = c.sin()
    cos2 = cos.pow(2)
    sin2 = sin.pow(2)
    return a * cos2 + b * sin2, a * sin2 + b * cos2, (a - b) * cos * sin


def probiou(obb1, obb2, CIoU=False, eps=1e-7):
    """
    Calculate probabilistic IoU between oriented bounding boxes.

    Args:
        obb1 (torch.Tensor): Ground truth OBBs, shape (N, 5), format xywhr.
        obb2 (torch.Tensor): Predicted OBBs, shape (N, 5), format xywhr.
        CIoU (bool, optional): If True, calculate CIoU.
        eps (float, optional): Small value to avoid division by zero.

    Returns:
        (torch.Tensor): OBB similarities, shape (N,).

    Notes:
        - OBB format: [center_x, center_y, width, height, rotation_angle].
        - Implements the algorithm from https://arxiv.org/pdf/2106.06072v1.pdf.
    """
    x1, y1 = obb1[..., :2].split(1, dim=-1)
    x2, y2 = obb2[..., :2].split(1, dim=-1)
    a1, b1, c1 = _get_covariance_matrix(obb1)
    a2, b2, c2 = _get_covariance_matrix(obb2)

    t1 = (
        ((a1 + a2) * (y1 - y2).pow(2) + (b1 + b2) * (x1 - x2).pow(2)) / ((a1 + a2) * (b1 + b2) - (c1 + c2).pow(2) + eps)
    ) * 0.25
    t2 = (((c1 + c2) * (x2 - x1) * (y1 - y2)) / ((a1 + a2) * (b1 + b2) - (c1 + c2).pow(2) + eps)) * 0.5
    t3 = (
        ((a1 + a2) * (b1 + b2) - (c1 + c2).pow(2))
        / (4 * ((a1 * b1 - c1.pow(2)).clamp_(0) * (a2 * b2 - c2.pow(2)).clamp_(0)).sqrt() + eps)
        + eps
    ).log() * 0.5
    bd = (t1 + t2 + t3).clamp(eps, 100.0)
    hd = (1.0 - (-bd).exp() + eps).sqrt()
    iou = 1 - hd
    if CIoU:  # only include the wh aspect ratio part
        w1, h1 = obb1[..., 2:4].split(1, dim=-1)
        w2, h2 = obb2[..., 2:4].split(1, dim=-1)
        v = (4 / math.pi**2) * ((w2 / h2).atan() - (w1 / h1).atan()).pow(2)
        with torch.no_grad():
            alpha = v / (v - iou + (1 + eps))
        return iou - v * alpha  # CIoU
    return iou


def batch_probiou(obb1, obb2, eps=1e-7):
    """
    Calculate the probabilistic IoU between oriented bounding boxes.

    Args:
        obb1 (torch.Tensor | np.ndarray): A tensor of shape (N, 5) representing ground truth obbs, with xywhr format.
        obb2 (torch.Tensor | np.ndarray): A tensor of shape (M, 5) representing predicted obbs, with xywhr format.
        eps (float, optional): A small value to avoid division by zero.

    Returns:
        (torch.Tensor): A tensor of shape (N, M) representing obb similarities.

    References:
        https://arxiv.org/pdf/2106.06072v1.pdf
    """
    obb1 = torch.from_numpy(obb1) if isinstance(obb1, np.ndarray) else obb1
    obb2 = torch.from_numpy(obb2) if isinstance(obb2, np.ndarray) else obb2

    x1, y1 = obb1[..., :2].split(1, dim=-1)
    x2, y2 = (x.squeeze(-1)[None] for x in obb2[..., :2].split(1, dim=-1))
    a1, b1, c1 = _get_covariance_matrix(obb1)
    a2, b2, c2 = (x.squeeze(-1)[None] for x in _get_covariance_matrix(obb2))

    t1 = (
        ((a1 + a2) * (y1 - y2).pow(2) + (b1 + b2) * (x1 - x2).pow(2)) / ((a1 + a2) * (b1 + b2) - (c1 + c2).pow(2) + eps)
    ) * 0.25
    t2 = (((c1 + c2) * (x2 - x1) * (y1 - y2)) / ((a1 + a2) * (b1 + b2) - (c1 + c2).pow(2) + eps)) * 0.5
    t3 = (
        ((a1 + a2) * (b1 + b2) - (c1 + c2).pow(2))
        / (4 * ((a1 * b1 - c1.pow(2)).clamp_(0) * (a2 * b2 - c2.pow(2)).clamp_(0)).sqrt() + eps)
        + eps
    ).log() * 0.5
    bd = (t1 + t2 + t3).clamp(eps, 100.0)
    hd = (1.0 - (-bd).exp() + eps).sqrt()
    return 1 - hd


def smooth_bce(eps=0.1):
    """
    Compute smoothed positive and negative Binary Cross-Entropy targets.

    Args:
        eps (float, optional): The epsilon value for label smoothing.

    Returns:
        (tuple): A tuple containing the positive and negative label smoothing BCE targets.

    References:
        https://github.com/ultralytics/yolov3/issues/238#issuecomment-598028441
    """
    return 1.0 - 0.5 * eps, 0.5 * eps


class ConfusionMatrix:
    """
    A class for calculating and updating a confusion matrix for object detection and classification tasks.

    Attributes:
        task (str): The type of task, either 'detect' or 'classify'.
        matrix (np.ndarray): The confusion matrix, with dimensions depending on the task.
        nc (int): The number of classes.
        conf (float): The confidence threshold for detections.
        iou_thres (float): The Intersection over Union threshold.
        matches (dict): Contains the indices of ground truths and predictions categorized into TP, FP and FN.
    """

<<<<<<< HEAD
    def __init__(self, nc, conf=0.25, iou_thres=0.45, task="detect", save_matches=False):
        """Initialize attributes for the YOLO model."""
=======
    def __init__(self, nc, conf=0.25, iou_thres=0.45, task="detect"):
        """
        Initialize a ConfusionMatrix instance.

        Args:
            nc (int): Number of classes.
            conf (float, optional): Confidence threshold for detections.
            iou_thres (float, optional): IoU threshold for matching detections to ground truth.
            task (str, optional): Type of task, either 'detect' or 'classify'.
        """
>>>>>>> 815f0038
        self.task = task
        self.matrix = np.zeros((nc + 1, nc + 1), dtype=int) if self.task == "detect" else np.zeros((nc, nc), dtype=int)
        self.nc = nc  # number of classes
        self.conf = 0.25 if conf in {None, 0.001} else conf  # apply 0.25 if default val conf is passed
        self.iou_thres = iou_thres
        self.matches = {} if save_matches else None

    def _append_match_idx(self, im_name, key, idx):
        """Append the index to TP, FP or FN list for the last batch."""
        if self.matches is not None:
            self.matches[im_name][key].append(idx)

    def process_cls_preds(self, preds, targets):
        """
        Update confusion matrix for classification task.

        Args:
            preds (Array[N, min(nc,5)]): Predicted class labels.
            targets (Array[N, 1]): Ground truth class labels.
        """
        preds, targets = torch.cat(preds)[:, 0], torch.cat(targets)
        for p, t in zip(preds.cpu().numpy(), targets.cpu().numpy()):
            self.matrix[p][t] += 1

    def process_batch(self, detections, gt_bboxes, gt_cls, im_name=""):
        """
        Update confusion matrix for object detection task.

        Args:
            detections (Array[N, 6] | Array[N, 7]): Detected bounding boxes and their associated information.
                                      Each row should contain (x1, y1, x2, y2, conf, class)
                                      or with an additional element `angle` when it's obb.
            gt_bboxes (Array[M, 4]| Array[N, 5]): Ground truth bounding boxes with xyxy/xyxyr format.
            gt_cls (Array[M]): The class labels.
            im_name (str, optional): Name of the image file.
        """
        if self.matches is not None:  # only if visualization is enabled
            self.matches[im_name] = {"TP": [], "FP": [], "FN": []}
        if gt_cls.shape[0] == 0:  # Check if labels is empty
            if detections is not None:
                detections = detections[detections[:, 4] > self.conf]
                detection_classes = detections[:, 5].int()
                for i, dc in enumerate(detection_classes):
                    self.matrix[dc, self.nc] += 1  # FP
                    self._append_match_idx(im_name, "FP", i)
            return
        if detections is None:
            gt_classes = gt_cls.int()
            for i, gc in enumerate(gt_classes):
                self.matrix[self.nc, gc] += 1  # FN
                self._append_match_idx(im_name, "FN", i)
            return

        detections = detections[detections[:, 4] > self.conf]
        gt_classes = gt_cls.int()
        detection_classes = detections[:, 5].int()
        is_obb = detections.shape[1] == 7 and gt_bboxes.shape[1] == 5  # with additional `angle` dimension
        iou = (
            batch_probiou(gt_bboxes, torch.cat([detections[:, :4], detections[:, -1:]], dim=-1))
            if is_obb
            else box_iou(gt_bboxes, detections[:, :4])
        )

        x = torch.where(iou > self.iou_thres)
        if x[0].shape[0]:
            matches = torch.cat((torch.stack(x, 1), iou[x[0], x[1]][:, None]), 1).cpu().numpy()
            if x[0].shape[0] > 1:
                matches = matches[matches[:, 2].argsort()[::-1]]
                matches = matches[np.unique(matches[:, 1], return_index=True)[1]]
                matches = matches[matches[:, 2].argsort()[::-1]]
                matches = matches[np.unique(matches[:, 0], return_index=True)[1]]
        else:
            matches = np.zeros((0, 3))

        n = matches.shape[0] > 0
        m0, m1, _ = matches.transpose().astype(int)
        for i, gc in enumerate(gt_classes):
            j = m0 == i
            if n and sum(j) == 1:
                dc = detection_classes[m1[j]].squeeze()
                self.matrix[dc, gc] += 1  # TP if class is correct else both an FP and an FN
                if dc == gc:
                    self._append_match_idx(im_name, "TP", m1[j].item())
                else:
                    self._append_match_idx(im_name, "FP", m1[j].item())
                    self._append_match_idx(im_name, "FN", i)
            else:
                self.matrix[self.nc, gc] += 1  # FN
                self._append_match_idx(im_name, "FN", i)

        for i, dc in enumerate(detection_classes):
            if not any(m1 == i):
                self.matrix[dc, self.nc] += 1  # FP
                self._append_match_idx(im_name, "FP", i)

    def matrix(self):
        """Return the confusion matrix."""
        return self.matrix

    def tp_fp(self):
        """
        Return true positives and false positives.

        Returns:
            (tuple): True positives and false positives.
        """
        tp = self.matrix.diagonal()  # true positives
        fp = self.matrix.sum(1) - tp  # false positives
        # fn = self.matrix.sum(0) - tp  # false negatives (missed detections)
        return (tp[:-1], fp[:-1]) if self.task == "detect" else (tp, fp)  # remove background class if task=detect

    @TryExcept("WARNING ⚠️ ConfusionMatrix plot failure")
    @plt_settings()
    def plot(self, normalize=True, save_dir="", names=(), on_plot=None):
        """
        Plot the confusion matrix using seaborn and save it to a file.

        Args:
            normalize (bool): Whether to normalize the confusion matrix.
            save_dir (str): Directory where the plot will be saved.
            names (tuple): Names of classes, used as labels on the plot.
            on_plot (func): An optional callback to pass plots path and data when they are rendered.
        """
        import seaborn  # scope for faster 'import ultralytics'

        array = self.matrix / ((self.matrix.sum(0).reshape(1, -1) + 1e-9) if normalize else 1)  # normalize columns
        array[array < 0.005] = np.nan  # don't annotate (would appear as 0.00)

        fig, ax = plt.subplots(1, 1, figsize=(12, 9), tight_layout=True)
        nc, nn = self.nc, len(names)  # number of classes, names
        seaborn.set_theme(font_scale=1.0 if nc < 50 else 0.8)  # for label size
        labels = (0 < nn < 99) and (nn == nc)  # apply names to ticklabels
        ticklabels = (list(names) + ["background"]) if labels else "auto"
        with warnings.catch_warnings():
            warnings.simplefilter("ignore")  # suppress empty matrix RuntimeWarning: All-NaN slice encountered
            seaborn.heatmap(
                array,
                ax=ax,
                annot=nc < 30,
                annot_kws={"size": 8},
                cmap="Blues",
                fmt=".2f" if normalize else ".0f",
                square=True,
                vmin=0.0,
                xticklabels=ticklabels,
                yticklabels=ticklabels,
            ).set_facecolor((1, 1, 1))
        title = "Confusion Matrix" + " Normalized" * normalize
        ax.set_xlabel("True")
        ax.set_ylabel("Predicted")
        ax.set_title(title)
        plot_fname = Path(save_dir) / f"{title.lower().replace(' ', '_')}.png"
        fig.savefig(plot_fname, dpi=250)
        plt.close(fig)
        if on_plot:
            on_plot(plot_fname)

    def print(self):
        """Print the confusion matrix to the console."""
        for i in range(self.matrix.shape[0]):
            LOGGER.info(" ".join(map(str, self.matrix[i])))


def smooth(y, f=0.05):
    """Box filter of fraction f."""
    nf = round(len(y) * f * 2) // 2 + 1  # number of filter elements (must be odd)
    p = np.ones(nf // 2)  # ones padding
    yp = np.concatenate((p * y[0], y, p * y[-1]), 0)  # y padded
    return np.convolve(yp, np.ones(nf) / nf, mode="valid")  # y-smoothed


@plt_settings()
def plot_pr_curve(px, py, ap, save_dir=Path("pr_curve.png"), names={}, on_plot=None):
    """
    Plot precision-recall curve.

    Args:
        px (np.ndarray): X values for the PR curve.
        py (np.ndarray): Y values for the PR curve.
        ap (np.ndarray): Average precision values.
        save_dir (Path, optional): Path to save the plot.
        names (dict, optional): Dictionary mapping class indices to class names.
        on_plot (callable, optional): Function to call after plot is saved.
    """
    fig, ax = plt.subplots(1, 1, figsize=(9, 6), tight_layout=True)
    py = np.stack(py, axis=1)

    if 0 < len(names) < 21:  # display per-class legend if < 21 classes
        for i, y in enumerate(py.T):
            ax.plot(px, y, linewidth=1, label=f"{names[i]} {ap[i, 0]:.3f}")  # plot(recall, precision)
    else:
        ax.plot(px, py, linewidth=1, color="grey")  # plot(recall, precision)

    ax.plot(px, py.mean(1), linewidth=3, color="blue", label=f"all classes {ap[:, 0].mean():.3f} mAP@0.5")
    ax.set_xlabel("Recall")
    ax.set_ylabel("Precision")
    ax.set_xlim(0, 1)
    ax.set_ylim(0, 1)
    ax.legend(bbox_to_anchor=(1.04, 1), loc="upper left")
    ax.set_title("Precision-Recall Curve")
    fig.savefig(save_dir, dpi=250)
    plt.close(fig)
    if on_plot:
        on_plot(save_dir)


@plt_settings()
def plot_mc_curve(px, py, save_dir=Path("mc_curve.png"), names={}, xlabel="Confidence", ylabel="Metric", on_plot=None):
    """
    Plot metric-confidence curve.

    Args:
        px (np.ndarray): X values for the metric-confidence curve.
        py (np.ndarray): Y values for the metric-confidence curve.
        save_dir (Path, optional): Path to save the plot.
        names (dict, optional): Dictionary mapping class indices to class names.
        xlabel (str, optional): X-axis label.
        ylabel (str, optional): Y-axis label.
        on_plot (callable, optional): Function to call after plot is saved.
    """
    fig, ax = plt.subplots(1, 1, figsize=(9, 6), tight_layout=True)

    if 0 < len(names) < 21:  # display per-class legend if < 21 classes
        for i, y in enumerate(py):
            ax.plot(px, y, linewidth=1, label=f"{names[i]}")  # plot(confidence, metric)
    else:
        ax.plot(px, py.T, linewidth=1, color="grey")  # plot(confidence, metric)

    y = smooth(py.mean(0), 0.05)
    ax.plot(px, y, linewidth=3, color="blue", label=f"all classes {y.max():.2f} at {px[y.argmax()]:.3f}")
    ax.set_xlabel(xlabel)
    ax.set_ylabel(ylabel)
    ax.set_xlim(0, 1)
    ax.set_ylim(0, 1)
    ax.legend(bbox_to_anchor=(1.04, 1), loc="upper left")
    ax.set_title(f"{ylabel}-Confidence Curve")
    fig.savefig(save_dir, dpi=250)
    plt.close(fig)
    if on_plot:
        on_plot(save_dir)


def compute_ap(recall, precision):
    """
    Compute the average precision (AP) given the recall and precision curves.

    Args:
        recall (list): The recall curve.
        precision (list): The precision curve.

    Returns:
        (float): Average precision.
        (np.ndarray): Precision envelope curve.
        (np.ndarray): Modified recall curve with sentinel values added at the beginning and end.
    """
    # Append sentinel values to beginning and end
    mrec = np.concatenate(([0.0], recall, [1.0]))
    mpre = np.concatenate(([1.0], precision, [0.0]))

    # Compute the precision envelope
    mpre = np.flip(np.maximum.accumulate(np.flip(mpre)))

    # Integrate area under curve
    method = "interp"  # methods: 'continuous', 'interp'
    if method == "interp":
        x = np.linspace(0, 1, 101)  # 101-point interp (COCO)
        ap = np.trapz(np.interp(x, mrec, mpre), x)  # integrate
    else:  # 'continuous'
        i = np.where(mrec[1:] != mrec[:-1])[0]  # points where x-axis (recall) changes
        ap = np.sum((mrec[i + 1] - mrec[i]) * mpre[i + 1])  # area under curve

    return ap, mpre, mrec


def ap_per_class(
    tp, conf, pred_cls, target_cls, plot=False, on_plot=None, save_dir=Path(), names={}, eps=1e-16, prefix=""
):
    """
    Compute the average precision per class for object detection evaluation.

    Args:
        tp (np.ndarray): Binary array indicating whether the detection is correct (True) or not (False).
        conf (np.ndarray): Array of confidence scores of the detections.
        pred_cls (np.ndarray): Array of predicted classes of the detections.
        target_cls (np.ndarray): Array of true classes of the detections.
        plot (bool, optional): Whether to plot PR curves or not.
        on_plot (func, optional): A callback to pass plots path and data when they are rendered.
        save_dir (Path, optional): Directory to save the PR curves.
        names (dict, optional): Dict of class names to plot PR curves.
        eps (float, optional): A small value to avoid division by zero.
        prefix (str, optional): A prefix string for saving the plot files.

    Returns:
        tp (np.ndarray): True positive counts at threshold given by max F1 metric for each class.
        fp (np.ndarray): False positive counts at threshold given by max F1 metric for each class.
        p (np.ndarray): Precision values at threshold given by max F1 metric for each class.
        r (np.ndarray): Recall values at threshold given by max F1 metric for each class.
        f1 (np.ndarray): F1-score values at threshold given by max F1 metric for each class.
        ap (np.ndarray): Average precision for each class at different IoU thresholds.
        unique_classes (np.ndarray): An array of unique classes that have data.
        p_curve (np.ndarray): Precision curves for each class.
        r_curve (np.ndarray): Recall curves for each class.
        f1_curve (np.ndarray): F1-score curves for each class.
        x (np.ndarray): X-axis values for the curves.
        prec_values (np.ndarray): Precision values at mAP@0.5 for each class.
    """
    # Sort by objectness
    i = np.argsort(-conf)
    tp, conf, pred_cls = tp[i], conf[i], pred_cls[i]

    # Find unique classes
    unique_classes, nt = np.unique(target_cls, return_counts=True)
    nc = unique_classes.shape[0]  # number of classes, number of detections

    # Create Precision-Recall curve and compute AP for each class
    x, prec_values = np.linspace(0, 1, 1000), []

    # Average precision, precision and recall curves
    ap, p_curve, r_curve = np.zeros((nc, tp.shape[1])), np.zeros((nc, 1000)), np.zeros((nc, 1000))
    for ci, c in enumerate(unique_classes):
        i = pred_cls == c
        n_l = nt[ci]  # number of labels
        n_p = i.sum()  # number of predictions
        if n_p == 0 or n_l == 0:
            continue

        # Accumulate FPs and TPs
        fpc = (1 - tp[i]).cumsum(0)
        tpc = tp[i].cumsum(0)

        # Recall
        recall = tpc / (n_l + eps)  # recall curve
        r_curve[ci] = np.interp(-x, -conf[i], recall[:, 0], left=0)  # negative x, xp because xp decreases

        # Precision
        precision = tpc / (tpc + fpc)  # precision curve
        p_curve[ci] = np.interp(-x, -conf[i], precision[:, 0], left=1)  # p at pr_score

        # AP from recall-precision curve
        for j in range(tp.shape[1]):
            ap[ci, j], mpre, mrec = compute_ap(recall[:, j], precision[:, j])
            if j == 0:
                prec_values.append(np.interp(x, mrec, mpre))  # precision at mAP@0.5

    prec_values = np.array(prec_values) if prec_values else np.zeros((1, 1000))  # (nc, 1000)

    # Compute F1 (harmonic mean of precision and recall)
    f1_curve = 2 * p_curve * r_curve / (p_curve + r_curve + eps)
    names = [v for k, v in names.items() if k in unique_classes]  # list: only classes that have data
    names = dict(enumerate(names))  # to dict
    if plot:
        plot_pr_curve(x, prec_values, ap, save_dir / f"{prefix}PR_curve.png", names, on_plot=on_plot)
        plot_mc_curve(x, f1_curve, save_dir / f"{prefix}F1_curve.png", names, ylabel="F1", on_plot=on_plot)
        plot_mc_curve(x, p_curve, save_dir / f"{prefix}P_curve.png", names, ylabel="Precision", on_plot=on_plot)
        plot_mc_curve(x, r_curve, save_dir / f"{prefix}R_curve.png", names, ylabel="Recall", on_plot=on_plot)

    i = smooth(f1_curve.mean(0), 0.1).argmax()  # max F1 index
    p, r, f1 = p_curve[:, i], r_curve[:, i], f1_curve[:, i]  # max-F1 precision, recall, F1 values
    tp = (r * nt).round()  # true positives
    fp = (tp / (p + eps) - tp).round()  # false positives
    return tp, fp, p, r, f1, ap, unique_classes.astype(int), p_curve, r_curve, f1_curve, x, prec_values


class Metric(SimpleClass):
    """
    Class for computing evaluation metrics for YOLOv8 model.

    Attributes:
        p (list): Precision for each class. Shape: (nc,).
        r (list): Recall for each class. Shape: (nc,).
        f1 (list): F1 score for each class. Shape: (nc,).
        all_ap (list): AP scores for all classes and all IoU thresholds. Shape: (nc, 10).
        ap_class_index (list): Index of class for each AP score. Shape: (nc,).
        nc (int): Number of classes.

    Methods:
        ap50(): AP at IoU threshold of 0.5 for all classes. Returns: List of AP scores. Shape: (nc,) or [].
        ap(): AP at IoU thresholds from 0.5 to 0.95 for all classes. Returns: List of AP scores. Shape: (nc,) or [].
        mp(): Mean precision of all classes. Returns: Float.
        mr(): Mean recall of all classes. Returns: Float.
        map50(): Mean AP at IoU threshold of 0.5 for all classes. Returns: Float.
        map75(): Mean AP at IoU threshold of 0.75 for all classes. Returns: Float.
        map(): Mean AP at IoU thresholds from 0.5 to 0.95 for all classes. Returns: Float.
        mean_results(): Mean of results, returns mp, mr, map50, map.
        class_result(i): Class-aware result, returns p[i], r[i], ap50[i], ap[i].
        maps(): mAP of each class. Returns: Array of mAP scores, shape: (nc,).
        fitness(): Model fitness as a weighted combination of metrics. Returns: Float.
        update(results): Update metric attributes with new evaluation results.
    """

    def __init__(self) -> None:
        """Initialize a Metric instance for computing evaluation metrics for the YOLOv8 model."""
        self.p = []  # (nc, )
        self.r = []  # (nc, )
        self.f1 = []  # (nc, )
        self.all_ap = []  # (nc, 10)
        self.ap_class_index = []  # (nc, )
        self.nc = 0

    @property
    def ap50(self):
        """
        Return the Average Precision (AP) at an IoU threshold of 0.5 for all classes.

        Returns:
            (np.ndarray, list): Array of shape (nc,) with AP50 values per class, or an empty list if not available.
        """
        return self.all_ap[:, 0] if len(self.all_ap) else []

    @property
    def ap(self):
        """
        Return the Average Precision (AP) at an IoU threshold of 0.5-0.95 for all classes.

        Returns:
            (np.ndarray, list): Array of shape (nc,) with AP50-95 values per class, or an empty list if not available.
        """
        return self.all_ap.mean(1) if len(self.all_ap) else []

    @property
    def mp(self):
        """
        Return the Mean Precision of all classes.

        Returns:
            (float): The mean precision of all classes.
        """
        return self.p.mean() if len(self.p) else 0.0

    @property
    def mr(self):
        """
        Return the Mean Recall of all classes.

        Returns:
            (float): The mean recall of all classes.
        """
        return self.r.mean() if len(self.r) else 0.0

    @property
    def map50(self):
        """
        Return the mean Average Precision (mAP) at an IoU threshold of 0.5.

        Returns:
            (float): The mAP at an IoU threshold of 0.5.
        """
        return self.all_ap[:, 0].mean() if len(self.all_ap) else 0.0

    @property
    def map75(self):
        """
        Return the mean Average Precision (mAP) at an IoU threshold of 0.75.

        Returns:
            (float): The mAP at an IoU threshold of 0.75.
        """
        return self.all_ap[:, 5].mean() if len(self.all_ap) else 0.0

    @property
    def map(self):
        """
        Return the mean Average Precision (mAP) over IoU thresholds of 0.5 - 0.95 in steps of 0.05.

        Returns:
            (float): The mAP over IoU thresholds of 0.5 - 0.95 in steps of 0.05.
        """
        return self.all_ap.mean() if len(self.all_ap) else 0.0

    def mean_results(self):
        """Return mean of results, mp, mr, map50, map."""
        return [self.mp, self.mr, self.map50, self.map]

    def class_result(self, i):
        """Return class-aware result, p[i], r[i], ap50[i], ap[i]."""
        return self.p[i], self.r[i], self.ap50[i], self.ap[i]

    @property
    def maps(self):
        """Return mAP of each class."""
        maps = np.zeros(self.nc) + self.map
        for i, c in enumerate(self.ap_class_index):
            maps[c] = self.ap[i]
        return maps

    def fitness(self):
        """Return model fitness as a weighted combination of metrics."""
        w = [0.0, 0.0, 0.1, 0.9]  # weights for [P, R, mAP@0.5, mAP@0.5:0.95]
        return (np.array(self.mean_results()) * w).sum()

    def update(self, results):
        """
        Update the evaluation metrics with a new set of results.

        Args:
            results (tuple): A tuple containing evaluation metrics:
                - p (list): Precision for each class.
                - r (list): Recall for each class.
                - f1 (list): F1 score for each class.
                - all_ap (list): AP scores for all classes and all IoU thresholds.
                - ap_class_index (list): Index of class for each AP score.
                - p_curve (list): Precision curve for each class.
                - r_curve (list): Recall curve for each class.
                - f1_curve (list): F1 curve for each class.
                - px (list): X values for the curves.
                - prec_values (list): Precision values for each class.
        """
        (
            self.p,
            self.r,
            self.f1,
            self.all_ap,
            self.ap_class_index,
            self.p_curve,
            self.r_curve,
            self.f1_curve,
            self.px,
            self.prec_values,
        ) = results

    @property
    def curves(self):
        """Return a list of curves for accessing specific metrics curves."""
        return []

    @property
    def curves_results(self):
        """Return a list of curves for accessing specific metrics curves."""
        return [
            [self.px, self.prec_values, "Recall", "Precision"],
            [self.px, self.f1_curve, "Confidence", "F1"],
            [self.px, self.p_curve, "Confidence", "Precision"],
            [self.px, self.r_curve, "Confidence", "Recall"],
        ]


class DetMetrics(SimpleClass):
    """
    Utility class for computing detection metrics such as precision, recall, and mean average precision (mAP).

    Attributes:
        save_dir (Path): A path to the directory where the output plots will be saved.
        plot (bool): A flag that indicates whether to plot precision-recall curves for each class.
        names (dict): A dictionary of class names.
        box (Metric): An instance of the Metric class for storing detection results.
        speed (dict): A dictionary for storing execution times of different parts of the detection process.
        task (str): The task type, set to 'detect'.
    """

    def __init__(self, save_dir=Path("."), plot=False, names={}) -> None:
        """
        Initialize a DetMetrics instance with a save directory, plot flag, and class names.

        Args:
            save_dir (Path, optional): Directory to save plots.
            plot (bool, optional): Whether to plot precision-recall curves.
            names (dict, optional): Dictionary mapping class indices to names.
        """
        self.save_dir = save_dir
        self.plot = plot
        self.names = names
        self.box = Metric()
        self.speed = {"preprocess": 0.0, "inference": 0.0, "loss": 0.0, "postprocess": 0.0}
        self.task = "detect"

    def process(self, tp, conf, pred_cls, target_cls, on_plot=None):
        """
        Process predicted results for object detection and update metrics.

        Args:
            tp (np.ndarray): True positive array.
            conf (np.ndarray): Confidence array.
            pred_cls (np.ndarray): Predicted class indices array.
            target_cls (np.ndarray): Target class indices array.
            on_plot (callable, optional): Function to call after plots are generated.
        """
        results = ap_per_class(
            tp,
            conf,
            pred_cls,
            target_cls,
            plot=self.plot,
            save_dir=self.save_dir,
            names=self.names,
            on_plot=on_plot,
        )[2:]
        self.box.nc = len(self.names)
        self.box.update(results)

    @property
    def keys(self):
        """Return a list of keys for accessing specific metrics."""
        return ["metrics/precision(B)", "metrics/recall(B)", "metrics/mAP50(B)", "metrics/mAP50-95(B)"]

    def mean_results(self):
        """Calculate mean of detected objects & return precision, recall, mAP50, and mAP50-95."""
        return self.box.mean_results()

    def class_result(self, i):
        """Return the result of evaluating the performance of an object detection model on a specific class."""
        return self.box.class_result(i)

    @property
    def maps(self):
        """Return mean Average Precision (mAP) scores per class."""
        return self.box.maps

    @property
    def fitness(self):
        """Return the fitness of box object."""
        return self.box.fitness()

    @property
    def ap_class_index(self):
        """Return the average precision index per class."""
        return self.box.ap_class_index

    @property
    def results_dict(self):
        """Return dictionary of computed performance metrics and statistics."""
        return dict(zip(self.keys + ["fitness"], self.mean_results() + [self.fitness]))

    @property
    def curves(self):
        """Return a list of curves for accessing specific metrics curves."""
        return ["Precision-Recall(B)", "F1-Confidence(B)", "Precision-Confidence(B)", "Recall-Confidence(B)"]

    @property
    def curves_results(self):
        """Return dictionary of computed performance metrics and statistics."""
        return self.box.curves_results


class SegmentMetrics(SimpleClass):
    """
    Calculates and aggregates detection and segmentation metrics over a given set of classes.

    Attributes:
        save_dir (Path): Path to the directory where the output plots should be saved.
        plot (bool): Whether to save the detection and segmentation plots.
        names (dict): Dictionary of class names.
        box (Metric): An instance of the Metric class to calculate box detection metrics.
        seg (Metric): An instance of the Metric class to calculate mask segmentation metrics.
        speed (dict): Dictionary to store the time taken in different phases of inference.
        task (str): The task type, set to 'segment'.
    """

    def __init__(self, save_dir=Path("."), plot=False, names=()) -> None:
        """
        Initialize a SegmentMetrics instance with a save directory, plot flag, and class names.

        Args:
            save_dir (Path, optional): Directory to save plots.
            plot (bool, optional): Whether to plot precision-recall curves.
            names (dict, optional): Dictionary mapping class indices to names.
        """
        self.save_dir = save_dir
        self.plot = plot
        self.names = names
        self.box = Metric()
        self.seg = Metric()
        self.speed = {"preprocess": 0.0, "inference": 0.0, "loss": 0.0, "postprocess": 0.0}
        self.task = "segment"

    def process(self, tp, tp_m, conf, pred_cls, target_cls, on_plot=None):
        """
        Process the detection and segmentation metrics over the given set of predictions.

        Args:
            tp (np.ndarray): True positive array for boxes.
            tp_m (np.ndarray): True positive array for masks.
            conf (np.ndarray): Confidence array.
            pred_cls (np.ndarray): Predicted class indices array.
            target_cls (np.ndarray): Target class indices array.
            on_plot (callable, optional): Function to call after plots are generated.
        """
        results_mask = ap_per_class(
            tp_m,
            conf,
            pred_cls,
            target_cls,
            plot=self.plot,
            on_plot=on_plot,
            save_dir=self.save_dir,
            names=self.names,
            prefix="Mask",
        )[2:]
        self.seg.nc = len(self.names)
        self.seg.update(results_mask)
        results_box = ap_per_class(
            tp,
            conf,
            pred_cls,
            target_cls,
            plot=self.plot,
            on_plot=on_plot,
            save_dir=self.save_dir,
            names=self.names,
            prefix="Box",
        )[2:]
        self.box.nc = len(self.names)
        self.box.update(results_box)

    @property
    def keys(self):
        """Return a list of keys for accessing metrics."""
        return [
            "metrics/precision(B)",
            "metrics/recall(B)",
            "metrics/mAP50(B)",
            "metrics/mAP50-95(B)",
            "metrics/precision(M)",
            "metrics/recall(M)",
            "metrics/mAP50(M)",
            "metrics/mAP50-95(M)",
        ]

    def mean_results(self):
        """Return the mean metrics for bounding box and segmentation results."""
        return self.box.mean_results() + self.seg.mean_results()

    def class_result(self, i):
        """Return classification results for a specified class index."""
        return self.box.class_result(i) + self.seg.class_result(i)

    @property
    def maps(self):
        """Return mAP scores for object detection and semantic segmentation models."""
        return self.box.maps + self.seg.maps

    @property
    def fitness(self):
        """Return the fitness score for both segmentation and bounding box models."""
        return self.seg.fitness() + self.box.fitness()

    @property
    def ap_class_index(self):
        """
        Return the class indices.

        Boxes and masks have the same ap_class_index.
        """
        return self.box.ap_class_index

    @property
    def results_dict(self):
        """Return results of object detection model for evaluation."""
        return dict(zip(self.keys + ["fitness"], self.mean_results() + [self.fitness]))

    @property
    def curves(self):
        """Return a list of curves for accessing specific metrics curves."""
        return [
            "Precision-Recall(B)",
            "F1-Confidence(B)",
            "Precision-Confidence(B)",
            "Recall-Confidence(B)",
            "Precision-Recall(M)",
            "F1-Confidence(M)",
            "Precision-Confidence(M)",
            "Recall-Confidence(M)",
        ]

    @property
    def curves_results(self):
        """Return dictionary of computed performance metrics and statistics."""
        return self.box.curves_results + self.seg.curves_results


class PoseMetrics(SegmentMetrics):
    """
    Calculates and aggregates detection and pose metrics over a given set of classes.

    Attributes:
        save_dir (Path): Path to the directory where the output plots should be saved.
        plot (bool): Whether to save the detection and pose plots.
        names (dict): Dictionary of class names.
        box (Metric): An instance of the Metric class to calculate box detection metrics.
        pose (Metric): An instance of the Metric class to calculate pose metrics.
        speed (dict): Dictionary to store the time taken in different phases of inference.
        task (str): The task type, set to 'pose'.

    Methods:
        process(tp_m, tp_b, conf, pred_cls, target_cls): Processes metrics over the given set of predictions.
        mean_results(): Returns the mean of the detection and segmentation metrics over all the classes.
        class_result(i): Returns the detection and segmentation metrics of class `i`.
        maps: Returns the mean Average Precision (mAP) scores for IoU thresholds ranging from 0.50 to 0.95.
        fitness: Returns the fitness scores, which are a single weighted combination of metrics.
        ap_class_index: Returns the list of indices of classes used to compute Average Precision (AP).
        results_dict: Returns the dictionary containing all the detection and segmentation metrics and fitness score.
    """

    def __init__(self, save_dir=Path("."), plot=False, names=()) -> None:
        """
        Initialize the PoseMetrics class with directory path, class names, and plotting options.

        Args:
            save_dir (Path, optional): Directory to save plots.
            plot (bool, optional): Whether to plot precision-recall curves.
            names (dict, optional): Dictionary mapping class indices to names.
        """
        super().__init__(save_dir, plot, names)
        self.save_dir = save_dir
        self.plot = plot
        self.names = names
        self.box = Metric()
        self.pose = Metric()
        self.speed = {"preprocess": 0.0, "inference": 0.0, "loss": 0.0, "postprocess": 0.0}
        self.task = "pose"

    def process(self, tp, tp_p, conf, pred_cls, target_cls, on_plot=None):
        """
        Process the detection and pose metrics over the given set of predictions.

        Args:
            tp (np.ndarray): True positive array for boxes.
            tp_p (np.ndarray): True positive array for keypoints.
            conf (np.ndarray): Confidence array.
            pred_cls (np.ndarray): Predicted class indices array.
            target_cls (np.ndarray): Target class indices array.
            on_plot (callable, optional): Function to call after plots are generated.
        """
        results_pose = ap_per_class(
            tp_p,
            conf,
            pred_cls,
            target_cls,
            plot=self.plot,
            on_plot=on_plot,
            save_dir=self.save_dir,
            names=self.names,
            prefix="Pose",
        )[2:]
        self.pose.nc = len(self.names)
        self.pose.update(results_pose)
        results_box = ap_per_class(
            tp,
            conf,
            pred_cls,
            target_cls,
            plot=self.plot,
            on_plot=on_plot,
            save_dir=self.save_dir,
            names=self.names,
            prefix="Box",
        )[2:]
        self.box.nc = len(self.names)
        self.box.update(results_box)

    @property
    def keys(self):
        """Return list of evaluation metric keys."""
        return [
            "metrics/precision(B)",
            "metrics/recall(B)",
            "metrics/mAP50(B)",
            "metrics/mAP50-95(B)",
            "metrics/precision(P)",
            "metrics/recall(P)",
            "metrics/mAP50(P)",
            "metrics/mAP50-95(P)",
        ]

    def mean_results(self):
        """Return the mean results of box and pose."""
        return self.box.mean_results() + self.pose.mean_results()

    def class_result(self, i):
        """Return the class-wise detection results for a specific class i."""
        return self.box.class_result(i) + self.pose.class_result(i)

    @property
    def maps(self):
        """Return the mean average precision (mAP) per class for both box and pose detections."""
        return self.box.maps + self.pose.maps

    @property
    def fitness(self):
        """Return combined fitness score for pose and box detection."""
        return self.pose.fitness() + self.box.fitness()

    @property
    def curves(self):
        """Return a list of curves for accessing specific metrics curves."""
        return [
            "Precision-Recall(B)",
            "F1-Confidence(B)",
            "Precision-Confidence(B)",
            "Recall-Confidence(B)",
            "Precision-Recall(P)",
            "F1-Confidence(P)",
            "Precision-Confidence(P)",
            "Recall-Confidence(P)",
        ]

    @property
    def curves_results(self):
        """Return dictionary of computed performance metrics and statistics."""
        return self.box.curves_results + self.pose.curves_results


class ClassifyMetrics(SimpleClass):
    """
    Class for computing classification metrics including top-1 and top-5 accuracy.

    Attributes:
        top1 (float): The top-1 accuracy.
        top5 (float): The top-5 accuracy.
        speed (dict): A dictionary containing the time taken for each step in the pipeline.
        task (str): The task type, set to 'classify'.
    """

    def __init__(self) -> None:
        """Initialize a ClassifyMetrics instance."""
        self.top1 = 0
        self.top5 = 0
        self.speed = {"preprocess": 0.0, "inference": 0.0, "loss": 0.0, "postprocess": 0.0}
        self.task = "classify"

    def process(self, targets, pred):
        """
        Process target classes and predicted classes to compute metrics.

        Args:
            targets (torch.Tensor): Target classes.
            pred (torch.Tensor): Predicted classes.
        """
        pred, targets = torch.cat(pred), torch.cat(targets)
        correct = (targets[:, None] == pred).float()
        acc = torch.stack((correct[:, 0], correct.max(1).values), dim=1)  # (top1, top5) accuracy
        self.top1, self.top5 = acc.mean(0).tolist()

    @property
    def fitness(self):
        """Return mean of top-1 and top-5 accuracies as fitness score."""
        return (self.top1 + self.top5) / 2

    @property
    def results_dict(self):
        """Return a dictionary with model's performance metrics and fitness score."""
        return dict(zip(self.keys + ["fitness"], [self.top1, self.top5, self.fitness]))

    @property
    def keys(self):
        """Return a list of keys for the results_dict property."""
        return ["metrics/accuracy_top1", "metrics/accuracy_top5"]

    @property
    def curves(self):
        """Return a list of curves for accessing specific metrics curves."""
        return []

    @property
    def curves_results(self):
        """Return a list of curves for accessing specific metrics curves."""
        return []


class OBBMetrics(SimpleClass):
    """
    Metrics for evaluating oriented bounding box (OBB) detection.

    Attributes:
        save_dir (Path): Path to the directory where the output plots should be saved.
        plot (bool): Whether to save the detection plots.
        names (dict): Dictionary of class names.
        box (Metric): An instance of the Metric class for storing detection results.
        speed (dict): A dictionary for storing execution times of different parts of the detection process.

    References:
        https://arxiv.org/pdf/2106.06072.pdf
    """

    def __init__(self, save_dir=Path("."), plot=False, names=()) -> None:
        """
        Initialize an OBBMetrics instance with directory, plotting, and class names.

        Args:
            save_dir (Path, optional): Directory to save plots.
            plot (bool, optional): Whether to plot precision-recall curves.
            names (dict, optional): Dictionary mapping class indices to names.
        """
        self.save_dir = save_dir
        self.plot = plot
        self.names = names
        self.box = Metric()
        self.speed = {"preprocess": 0.0, "inference": 0.0, "loss": 0.0, "postprocess": 0.0}

    def process(self, tp, conf, pred_cls, target_cls, on_plot=None):
        """
        Process predicted results for object detection and update metrics.

        Args:
            tp (np.ndarray): True positive array.
            conf (np.ndarray): Confidence array.
            pred_cls (np.ndarray): Predicted class indices array.
            target_cls (np.ndarray): Target class indices array.
            on_plot (callable, optional): Function to call after plots are generated.
        """
        results = ap_per_class(
            tp,
            conf,
            pred_cls,
            target_cls,
            plot=self.plot,
            save_dir=self.save_dir,
            names=self.names,
            on_plot=on_plot,
        )[2:]
        self.box.nc = len(self.names)
        self.box.update(results)

    @property
    def keys(self):
        """Return a list of keys for accessing specific metrics."""
        return ["metrics/precision(B)", "metrics/recall(B)", "metrics/mAP50(B)", "metrics/mAP50-95(B)"]

    def mean_results(self):
        """Calculate mean of detected objects & return precision, recall, mAP50, and mAP50-95."""
        return self.box.mean_results()

    def class_result(self, i):
        """Return the result of evaluating the performance of an object detection model on a specific class."""
        return self.box.class_result(i)

    @property
    def maps(self):
        """Return mean Average Precision (mAP) scores per class."""
        return self.box.maps

    @property
    def fitness(self):
        """Return the fitness of box object."""
        return self.box.fitness()

    @property
    def ap_class_index(self):
        """Return the average precision index per class."""
        return self.box.ap_class_index

    @property
    def results_dict(self):
        """Return dictionary of computed performance metrics and statistics."""
        return dict(zip(self.keys + ["fitness"], self.mean_results() + [self.fitness]))

    @property
    def curves(self):
        """Return a list of curves for accessing specific metrics curves."""
        return []

    @property
    def curves_results(self):
        """Return a list of curves for accessing specific metrics curves."""
        return []<|MERGE_RESOLUTION|>--- conflicted
+++ resolved
@@ -305,11 +305,7 @@
         matches (dict): Contains the indices of ground truths and predictions categorized into TP, FP and FN.
     """
 
-<<<<<<< HEAD
     def __init__(self, nc, conf=0.25, iou_thres=0.45, task="detect", save_matches=False):
-        """Initialize attributes for the YOLO model."""
-=======
-    def __init__(self, nc, conf=0.25, iou_thres=0.45, task="detect"):
         """
         Initialize a ConfusionMatrix instance.
 
@@ -318,8 +314,8 @@
             conf (float, optional): Confidence threshold for detections.
             iou_thres (float, optional): IoU threshold for matching detections to ground truth.
             task (str, optional): Type of task, either 'detect' or 'classify'.
-        """
->>>>>>> 815f0038
+            save_matches (bool, optional): Save the indices of GTs, FPs, FNs for visualization.
+        """
         self.task = task
         self.matrix = np.zeros((nc + 1, nc + 1), dtype=int) if self.task == "detect" else np.zeros((nc, nc), dtype=int)
         self.nc = nc  # number of classes
